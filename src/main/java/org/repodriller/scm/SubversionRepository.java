package org.repodriller.scm;

import java.io.ByteArrayOutputStream;
import java.io.File;
import java.io.IOException;
import java.io.UnsupportedEncodingException;
import java.util.ArrayList;
import java.util.Calendar;
import java.util.Collection;
import java.util.Date;
import java.util.GregorianCalendar;
import java.util.Iterator;
import java.util.List;
import java.util.Map.Entry;

import org.apache.log4j.Logger;
<<<<<<< HEAD
import org.eclipse.jgit.lib.PersonIdent;
=======
import org.repodriller.RepoDrillerException;
>>>>>>> eef65eb4
import org.repodriller.domain.ChangeSet;
import org.repodriller.domain.Commit;
import org.repodriller.domain.CommitPerson;
import org.repodriller.domain.Developer;
import org.repodriller.domain.Modification;
import org.repodriller.domain.ModificationType;
import org.repodriller.util.RDFileUtils;
import org.tmatesoft.svn.core.SVNDepth;
import org.tmatesoft.svn.core.SVNDirEntry;
import org.tmatesoft.svn.core.SVNException;
import org.tmatesoft.svn.core.SVNLogEntry;
import org.tmatesoft.svn.core.SVNLogEntryPath;
import org.tmatesoft.svn.core.SVNURL;
import org.tmatesoft.svn.core.auth.BasicAuthenticationManager;
import org.tmatesoft.svn.core.auth.ISVNAuthenticationManager;
import org.tmatesoft.svn.core.io.SVNRepository;
import org.tmatesoft.svn.core.io.SVNRepositoryFactory;
import org.tmatesoft.svn.core.wc.SVNClientManager;
import org.tmatesoft.svn.core.wc.SVNDiffClient;
import org.tmatesoft.svn.core.wc.SVNLogClient;
import org.tmatesoft.svn.core.wc.SVNRevision;
import org.tmatesoft.svn.core.wc.SVNUpdateClient;

/**
 * @author Juliano Silva
 *
 */
/* TODO Name: Sounds like it inherits SCMRepository, but it actually implements SCM. */
public class SubversionRepository implements SCM {

	private static final int MAX_SIZE_OF_A_DIFF = 100000;
	private static final int DEFAULT_MAX_NUMBER_OF_FILES_IN_A_COMMIT = 50;

	private static Logger log = Logger.getLogger(SubversionRepository.class);
	private String path;
	private String username;
	private String password;
	private String workingCopyPath;
	private Integer maxNumberFilesInACommit;

	public SubversionRepository(String path, String username, String password) {
		this(path, username, password, DEFAULT_MAX_NUMBER_OF_FILES_IN_A_COMMIT);
	}

	public SubversionRepository(String path, String username, String password, Integer maxNumberOfFilesInACommit) {
		this.path = path;
		this.username = username;
		this.password = password;
		maxNumberOfFilesInACommit = checkMaxNumber(maxNumberOfFilesInACommit);
		this.maxNumberFilesInACommit = maxNumberOfFilesInACommit;

		workingCopyPath = createWorkingCopy();
	}

	private Integer checkMaxNumber(Integer maxNumberOfFilesInACommit) {
		if(maxNumberOfFilesInACommit == null) {
			maxNumberOfFilesInACommit = DEFAULT_MAX_NUMBER_OF_FILES_IN_A_COMMIT;
		}
		if(maxNumberOfFilesInACommit <= 0){
			throw new IllegalArgumentException("Max number of files in a commit should be 0 or greater."
					+ "Default value is " + DEFAULT_MAX_NUMBER_OF_FILES_IN_A_COMMIT);
		}
		return maxNumberOfFilesInACommit;
	}

	public SubversionRepository(String repositoryPath) {
		this(repositoryPath, null, null, DEFAULT_MAX_NUMBER_OF_FILES_IN_A_COMMIT);
	}

	public SubversionRepository(String repositoryPath, Integer maxNumberOfFilesInACommit) {
		this(repositoryPath, null, null, maxNumberOfFilesInACommit);
	}

	public static SCMRepository singleProject(String path) {
		return singleProject(path, DEFAULT_MAX_NUMBER_OF_FILES_IN_A_COMMIT);
	}

	public static SCMRepository singleProject(String path, Integer maxNumberOfFilesInACommit) {
		return new SubversionRepository(path, maxNumberOfFilesInACommit).info();
	}

	public static SCMRepository[] allProjectsIn(String path) {
		return allProjectsIn(path, DEFAULT_MAX_NUMBER_OF_FILES_IN_A_COMMIT);
	}

	public static SCMRepository[] allProjectsIn(String path, Integer maxNumberOfFilesInACommit) {
		List<SCMRepository> repos = new ArrayList<SCMRepository>();

		for (String dir : RDFileUtils.getAllDirsIn(path)) {
			repos.add(singleProject(dir, maxNumberOfFilesInACommit));
		}

		return repos.toArray(new SCMRepository[repos.size()]);
	}

	public SCMRepository info() {
		SVNRepository repository = null;
		try {
			SVNURL url = SVNURL.parseURIEncoded(path);
			repository = SVNRepositoryFactory.create(url);

			authenticateIfNecessary(repository);

			SVNDirEntry firstRevision = repository.info("/", 0);
			SVNDirEntry lastRevision = repository.info("/", SVNRevision.HEAD.getNumber());

			return new SCMRepository(this, lastRevision.getURL().getPath(), path, String.valueOf(lastRevision.getRevision()), String.valueOf(firstRevision
					.getRevision()));

		} catch (SVNException e) {
			throw new RuntimeException("error in getHead() for " + path, e);
		} finally {
			if (repository != null)
				repository.closeSession();
		}

	}

	@SuppressWarnings("rawtypes")
	@Override
	public List<ChangeSet> getChangeSets() {
		SVNRepository repository = null;

		try {
			SVNURL url = SVNURL.parseURIEncoded(path);
			repository = SVNRepositoryFactory.create(url);

			authenticateIfNecessary(repository);

			List<ChangeSet> allCs = new ArrayList<ChangeSet>();

			long startRevision = 0;
			long endRevision = -1; // HEAD (the latest) revision
			Collection log = repository.log(new String[] { "" }, null, startRevision, endRevision, true, true);
			for (Iterator iterator = log.iterator(); iterator.hasNext();) {
				SVNLogEntry entry = (SVNLogEntry) iterator.next();
				allCs.add(extractChangeSet(entry));
			}

			return allCs;

		} catch (SVNException e) {
			throw new RuntimeException("error in getHead() for " + path, e);
		} finally {
			if (repository != null)
				repository.closeSession();
		}
	}

	private ChangeSet extractChangeSet(SVNLogEntry entry) {
		String id = String.valueOf(entry.getRevision());
		String msg = entry.getMessage();

		GregorianCalendar cal = new GregorianCalendar();
		cal.setTime(entry.getDate());
		CommitPerson author = new CommitPerson(entry.getAuthor(), "", cal);

		return new ChangeSet(id, msg, author);
	}

	private ChangeSet extractChangeSet(SVNDirEntry entry) {
		String id = String.valueOf(entry.getRevision());
		String msg = entry.getCommitMessage();

		GregorianCalendar cal = new GregorianCalendar();
		cal.setTime(entry.getDate());
		CommitPerson author = new CommitPerson(entry.getAuthor(), "", cal);

		return new ChangeSet(id, msg, author);
	}

	private GregorianCalendar extractCalendar(PersonIdent pi) {
		GregorianCalendar cal = new GregorianCalendar();
		cal.setTimeZone(pi.getTimeZone());
		cal.setTime(pi.getWhen());
		return cal;
	}

	@SuppressWarnings("rawtypes")
	@Override
	/* TODO Refactor as in GitRepository.getCommit. */
	public Commit getCommit(String id) {
		SVNRepository repository = null;

		try {
			SVNURL url = SVNURL.parseURIEncoded(path);
			repository = SVNRepositoryFactory.create(url);

			authenticateIfNecessary(repository);

			long revision = Long.parseLong(id);
			long startRevision = revision;
			long endRevision = revision;

			Collection repositoryLog = repository.log(new String[] { "" }, null, startRevision, endRevision, true, true);

			for (Iterator iterator = repositoryLog.iterator(); iterator.hasNext();) {
				SVNLogEntry logEntry = (SVNLogEntry) iterator.next();

				Commit commit = createCommit(logEntry);

				List<Modification> modifications = getModifications(repository, url, revision, logEntry);

				if (modifications.size() > this.maxNumberFilesInACommit) {
					log.error("commit " + id + " has more than files than the limit");
					throw new RuntimeException("commit " + id + " too big, sorry");
				}

				commit.addModifications(modifications);

				return commit;
			}

		} catch (Exception e) {
			throw new RuntimeException("error in getCommit() for " + path, e);
		} finally {
			if (repository != null)
				repository.closeSession();
		}
		return null;
	}

	private Commit createCommit(SVNLogEntry logEntry) {
		Developer committer = new Developer(logEntry.getAuthor(), null);
		Calendar date = convertToCalendar(logEntry.getDate());
		Commit commit = new Commit(String.valueOf(logEntry.getRevision()), null, committer, date, date, logEntry.getMessage(),
				"");
		return commit;
	}

	private List<Modification> getModifications(SVNRepository repository, SVNURL url, long revision, SVNLogEntry logEntry) throws SVNException,
			UnsupportedEncodingException {

		List<Modification> modifications = new ArrayList<Modification>();
		for (Entry<String, SVNLogEntryPath> entry : logEntry.getChangedPaths().entrySet()) {
			SVNLogEntryPath e = entry.getValue();

			String diffText = getDiffText(repository, url, e, revision);

			String sc = getSourceCode(repository, revision, e);

			Modification modification = new Modification(e.getCopyPath(), e.getPath(), getModificationType(e), diffText, sc);
			modifications.add(modification);
		}

		return modifications;
	}

	private String getSourceCode(SVNRepository repository, long endRevision, SVNLogEntryPath e) throws SVNException, UnsupportedEncodingException {
		if (e.getType() == 'D')
			return "";

		ByteArrayOutputStream out = new ByteArrayOutputStream();
		repository.getFile(e.getPath(), endRevision, null, out);

		String sc = out.toString("UTF-8");
		return sc;
	}

	private String getDiffText(SVNRepository repository, SVNURL url, SVNLogEntryPath entry, long revision) {
		try {
			SVNClientManager clientManager = SVNClientManager.newInstance(null, repository.getAuthenticationManager());
			SVNDiffClient diffClient = clientManager.getDiffClient();

			ByteArrayOutputStream out = new ByteArrayOutputStream();

			SVNRevision startRevision = SVNRevision.create(revision - 1);
			SVNRevision endRevision = SVNRevision.create(revision);

			diffClient.doDiff(url, startRevision, startRevision, endRevision, SVNDepth.FILES, true, out);

			String diffText = out.toString("UTF-8");
			if (diffText.length() > MAX_SIZE_OF_A_DIFF) {
				log.error("diff for " + entry.getPath() + " too big");
				diffText = "-- TOO BIG --";
			}
			return diffText;

		} catch (Exception e) {
			return "";
		}
	}
	
	@Override
	public List<Modification> getDiffBetweenCommits(String priorCommit, String laterCommit) {
		// TODO Not yet implemented for SVN.
		throw new RepoDrillerException("This feature has not yet been implemented for Subversion repos.");
	}

	private ModificationType getModificationType(SVNLogEntryPath e) {
		if (e.getType() == 'A') {
			return ModificationType.ADD;
		} else if (e.getType() == 'D') {
			return ModificationType.DELETE;
		} else if (e.getType() == 'M') {
			return ModificationType.MODIFY;
		} else if (e.getType() == 'R') {
			return ModificationType.COPY;
		}
		return null;
	}

	@Override
	public ChangeSet getHead() {
		SVNRepository repository = null;

		try {
			SVNURL url = SVNURL.parseURIEncoded(path);
			repository = SVNRepositoryFactory.create(url);

			authenticateIfNecessary(repository);

			SVNDirEntry entry = repository.info("/", -1);
			return extractChangeSet(entry);
		} catch (SVNException e) {
			throw new RuntimeException("error in getHead() for " + path, e);
		} finally {
			if (repository != null)
				repository.closeSession();
		}
	}

	private GregorianCalendar convertToCalendar(Date date) {
		GregorianCalendar calendar = new GregorianCalendar();
		calendar.setTime(date);
		return calendar;
	}

	@Override
	public List<RepositoryFile> files() {
		List<RepositoryFile> all = new ArrayList<RepositoryFile>();
		for (File f : getAllFilesInPath()) {
			if (isNotAnImportantFile(f))
				continue;
			all.add(new RepositoryFile(f));
		}

		return all;
	}

	private List<File> getAllFilesInPath() {
		return RDFileUtils.getAllFilesInPath(workingCopyPath);
	}

	private boolean isNotAnImportantFile(File f) {
		return f.getName().equals(".DS_Store");
	}

	@Override
	public long totalCommits() {
		return getChangeSets().size();
	}

	@Override
	public void reset() {
		SVNRepository repository = null;
		try {
			SVNRevision revision = SVNRevision.HEAD;

			SVNURL url = SVNURL.parseURIEncoded(path);
			repository = SVNRepositoryFactory.create(url);

			authenticateIfNecessary(repository);

			SVNClientManager ourClientManager = SVNClientManager.newInstance(null, repository.getAuthenticationManager());
			SVNUpdateClient updateClient = ourClientManager.getUpdateClient();
			updateClient.setIgnoreExternals(false);
			updateClient.doCheckout(url, new File(workingCopyPath), revision, revision, SVNDepth.INFINITY, true);
		} catch (Exception e) {
			throw new RuntimeException(e);
		} finally {
			if (repository != null)
				repository.closeSession();
		}
	}

	@Override
	public void checkout(String id) {
		SVNRepository repository = null;
		try {
			clearWorkingCopy();

			SVNRevision revision = SVNRevision.create(Integer.parseInt(id));

			SVNURL url = SVNURL.parseURIEncoded(path);
			repository = SVNRepositoryFactory.create(url);

			authenticateIfNecessary(repository);

			SVNClientManager ourClientManager = SVNClientManager.newInstance(null, repository.getAuthenticationManager());
			SVNUpdateClient updateClient = ourClientManager.getUpdateClient();
			updateClient.setIgnoreExternals(false);
			updateClient.doCheckout(url, new File(workingCopyPath), revision, revision, SVNDepth.INFINITY, true);
		} catch (Exception e) {
			throw new RuntimeException(e);
		} finally {
			if (repository != null)
				repository.closeSession();
		}
	}

	private void clearWorkingCopy() {
		try {
			org.apache.commons.io.FileUtils.cleanDirectory(new File(workingCopyPath));
		} catch (IOException e) {
			throw new RuntimeException("Unable to clean working copy path", e);
		}
	}

	@Override
	@Deprecated
	public String blame(String file, String currentCommit, Integer line) {
		try {
			SVNURL url = SVNURL.parseURIEncoded(path + File.separator + file);

			ISVNAuthenticationManager authManager = getAuthenticationManager();

			SVNLogClient logClient = SVNClientManager.newInstance(null, authManager).getLogClient();
			boolean ignoreMimeType = false;
			boolean includeMergedRevisions = false;

			logClient.doAnnotate(url, SVNRevision.UNDEFINED, SVNRevision.create(Integer.parseInt(currentCommit)), SVNRevision.HEAD, ignoreMimeType,
					includeMergedRevisions, null, null);

			return String.valueOf(SVNRevision.create(Integer.parseInt(currentCommit)).getNumber());

		} catch (SVNException e) {
			throw new RuntimeException(e);
		}
	}

	private void authenticateIfNecessary(SVNRepository repository) {
		ISVNAuthenticationManager authManager = getAuthenticationManager();
		if (authManager != null)
			repository.setAuthenticationManager(authManager);
	}

	private BasicAuthenticationManager getAuthenticationManager() {
		if (username != null && password != null) {
			return BasicAuthenticationManager.newInstance(username, password.toCharArray());
		}
		return null;
	}

	private String createWorkingCopy() {
		String tmpDirPath = System.getProperty("java.io.tmpdir");
		File tmpDir = new File(tmpDirPath + File.separator + "metricminer");
		if (!tmpDir.exists()) {
			boolean created = tmpDir.mkdirs();
			if (!created) {
				throw new RuntimeException("Unable to create temporary folder for working copy in " + tmpDir);
			}
		}

		return tmpDir.getPath();
	}

	public String getPath() {
		return path;
	}

	@Override
	public List<BlamedLine> blame(String file, String currentCommit, boolean priorCommit) {
		// pull request me!
		throw new RuntimeException("implement me!");
	}

	public Integer getMaxNumberFilesInACommit() {
		return maxNumberFilesInACommit;
	}

	@Override
	public String getCommitFromTag(String tag) {
		// pull request me!
		throw new RuntimeException("implement me!");
	}

}<|MERGE_RESOLUTION|>--- conflicted
+++ resolved
@@ -14,11 +14,8 @@
 import java.util.Map.Entry;
 
 import org.apache.log4j.Logger;
-<<<<<<< HEAD
 import org.eclipse.jgit.lib.PersonIdent;
-=======
 import org.repodriller.RepoDrillerException;
->>>>>>> eef65eb4
 import org.repodriller.domain.ChangeSet;
 import org.repodriller.domain.Commit;
 import org.repodriller.domain.CommitPerson;
@@ -301,7 +298,7 @@
 			return "";
 		}
 	}
-	
+
 	@Override
 	public List<Modification> getDiffBetweenCommits(String priorCommit, String laterCommit) {
 		// TODO Not yet implemented for SVN.
